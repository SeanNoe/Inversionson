--- conflicted
+++ resolved
@@ -43,7 +43,6 @@
         self.first_moment_dir = self.opt_folder / "FIRST_MOMENTS"
         self.second_moment_dir = self.opt_folder / "SECOND_MOMENTS"
         self.smoothed_model_dir = self.opt_folder / "SMOOTHED_MODELS"
-        self.gradient_norm_dir = self.opt_folder / "GRADIENT_NORMS"
 
     @property
     def task_path(self):
@@ -286,43 +285,6 @@
         with open(self.task_path, "w+") as fh:
             toml.dump(self.task_dict, fh)
 
-<<<<<<< HEAD
-    def _pick_data_for_iteration(self, validation=False):
-        if validation:
-            events = self.comm.project.validation_dataset
-        else:
-            all_events = self.comm.lasif.list_events()
-            blocked_data = list(
-                set(
-                    self.comm.project.validation_dataset
-                    + self.comm.project.test_dataset
-                )
-            )
-            all_events = list(set(all_events) - set(blocked_data))
-            n_events = self.comm.project.batch_size
-            all_norms_path = self.gradient_norm_dir / "all_norms.toml"
-            if os.path.exists(all_norms_path):
-                norm_dict = toml.load(all_norms_path)
-                unused_events = list(set(all_events).difference(set(norm_dict.keys())))
-                list_of_vals = np.array(list(norm_dict.values()))
-                max_norm = np.max(list_of_vals)
-
-                # Assign high norm values to unused events to make them
-                # more likely to be chosen
-                for event in unused_events:
-                    norm_dict[event] = max_norm
-                events = get_random_mitchell_subset(
-                    self.comm.lasif.lasif_comm, n_events, all_events, norm_dict
-                )
-            else:
-                events = get_random_mitchell_subset(
-                    self.comm.lasif.lasif_comm, n_events, all_events
-                )
-
-        return events
-
-=======
->>>>>>> 9e94a9bf
     def _compute_raw_update(self):
         """Computes the raw update"""
 
@@ -538,9 +500,7 @@
         self.print("Picking data for iteration")
         events = self._pick_data_for_iteration()
 
-        super().prepare_iteration(
-            it_name=self.iteration_name, events=events
-        )
+        super().prepare_iteration(it_name=self.iteration_name, events=events)
         self.finish_task()
 
     def perform_smoothing(self):
@@ -647,12 +607,8 @@
             )
             assert adjoint_helper.assert_all_simulations_retrieved()
             interp_listener = InterpolationListener(
-<<<<<<< HEAD
-                comm=self.comm, events=self.comm.project.events_in_iteration
-            )
-=======
-                comm=self.comm, events=self.comm.project.non_val_events_in_iteration)
->>>>>>> 9e94a9bf
+                comm=self.comm, events=self.comm.project.non_val_events_in_iteration
+            )
             interp_listener.monitor_interpolations()
 
             grad_summer = GradientSummer(comm=self.comm)
