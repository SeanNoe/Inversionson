from __future__ import absolute_import

from .component import Component
import lasif.api as lapi
import os
from inversionson import InversionsonError, InversionsonWarning
import warnings
import subprocess
import sys
import toml
import numpy as np
from typing import Union
import pathlib


class LasifComponent(Component):
    """
    Communication with Lasif
    """

    def __init__(self, communicator, component_name):
        super(LasifComponent, self).__init__(communicator, component_name)
        self.lasif_root = self.comm.project.lasif_root
        self.lasif_comm = self._find_project_comm()

    def _find_project_comm(self):
        """
        Get lasif communicator.
        """

        from lasif.components.project import Project

        folder = pathlib.Path(self.lasif_root).absolute()
        max_folder_depth = 4

        for _ in range(max_folder_depth):
            if (folder / "lasif_config.toml").exists():
                return Project(folder).get_communicator()
            folder = folder.parent
        raise ValueError(f"Path {self.lasif_root} is not a LASIF project")

    def has_iteration(self, it_name: str) -> bool:
        """
        See if lasif project has the iteration already

        :param it_name: name of iteration
        :type name: str
        :return: True if lasif has the iteration
        """
        iterations = lapi.list_iterations(self.lasif_comm, output=True)
        if it_name.startswith("ITERATION_"):
            it_name = it_name.replace("ITERATION_", "")
        if isinstance(iterations, list):
            if it_name in iterations:
                return True
        else:
            return False

    def set_up_iteration(self, name: str, events=[]):
        """
        Create a new iteration in the lasif project

        :param name: Name of iteration
        :type name: str
        :param events: list of events used in iteration, defaults to []
        :type events: list, optional
        """
        iterations = lapi.list_iterations(self.lasif_comm, output=True)
        if isinstance(iterations, list):
            if name in iterations:
                warnings.warn(
                    f"Iteration {name} already exists", InversionsonWarning
                )
        event_specific = False
        if self.comm.project.meshes == "multi-mesh":
            event_specific = True
        lapi.set_up_iteration(
            self.lasif_root,
            iteration=name,
            events=events,
            event_specific=event_specific,
        )

    def get_minibatch(self, first=False) -> list:
        """
        Get a batch of events to use in the coming iteration.
        This is still under development

        :param first: First batch of inversion?
        :type first: bool
        :return: A fresh batch of earthquakes
        :rtype: list
        """
        # If this is the first time ever that a batch is selected
        if first:
            blocked_events = list(
                set(
                    self.comm.project.validation_dataset
                    + self.comm.project.test_dataset
                )
            )
            use_these = None
            count = self.comm.project.initial_batch_size
            events = self.list_events()
            avail_events = list(set(events) - set(blocked_events))
            batch = lapi.get_subset(
                self.lasif_comm,
                count=count,
                events=avail_events,
                existing_events=None,
            )
            return batch
        else:
            (
                blocked_events,
                use_these,
            ) = self.comm.salvus_opt.find_blocked_events()
            count = self.comm.salvus_opt.get_batch_size()
        events = self.list_events()
        prev_iter = self.comm.salvus_opt.get_previous_iteration_name()
        prev_iter_info = self.comm.project.get_old_iteration_info(prev_iter)
        existing = prev_iter_info["new_control_group"]
        self.comm.project.change_attribute(
            attribute="old_control_group", new_value=existing
        )
        count -= len(existing)
        if use_these:
            count -= len(use_these)
            batch = list(set(use_these + existing))
            avail_events = list(
                set(events) - set(blocked_events) - set(use_these)
            )
            existing = list(set(existing + use_these))
            avail_events = list(set(avail_events) - set(existing))
        else:
            batch = existing
            if len(blocked_events) == 0:
                n_random_events = int(np.floor(self.comm.project.random_event_fraction * count))
                rand_batch = self.comm.minibatch.get_random_event(
                    n=self.comm.project.n_random_events_picked,
                    existing=existing,
                )
                count -= len(rand_batch)
                batch = list(batch + rand_batch)
                existing = batch
                count -= len(rand_batch)
            avail_events = list(
                set(events) - set(blocked_events) - set(existing)
            )
        # TODO: existing events should only be the control group.
        # events should exclude the blocked events because that's what
        # are the options to choose from. The existing go into the poisson disc
        print(f"count: {count}")
        add_batch = lapi.get_subset(
            self.lasif_comm,
            count=count,
            events=avail_events,
            existing_events=existing,
        )
        batch = list(set(batch + add_batch))
        print(f"Picked batch: {batch}")
        return batch

    def list_events(self, iteration=None):
        """
        Make lasif list events, supposed to be used when all events
        are used per iteration. IF only for an iteration, pass 
        an iteration value.

        :param iteration: Name of iteration, defaults to None
        :type iteration: str
        """
        return lapi.list_events(
            self.lasif_root, just_list=True, iteration=iteration, output=True
        )

    def has_mesh(self, event: str) -> bool:
        """
        Check whether mesh has been constructed for respective event

        :param event: Name of event
        :type event: str
        :return: Answer whether mesh exists
        :rtype: bool
        """
        has, _ = lapi.find_event_mesh(self.lasif_comm, event)

        return has

    def find_event_mesh(self, event: str) -> pathlib.Path:
        """
        Find the path for an event mesh
        
        :param event: Name of event
        :type event: str
        :return: Path to where the mesh is stored.
        :rtype: Pathlib.Path
        """
        if self.comm.project.meshes == "mono-mesh":
            mesh = self.lasif_comm.project.lasif_config["domain_settings"][
                "domain_file"
            ]
            return mesh
        has, mesh = lapi.find_event_mesh(self.lasif_comm, event)
        if not has:
            raise InversionsonError(
                f"Mesh for event: {event} can not be found."
            )
        return pathlib.Path(mesh)

    def move_mesh(self, event: str, iteration: str):
        """
        Move mesh to simulation mesh path, where model will be added to it

        :param event: Name of event
        :type event: str
        :param iteration: Name of iteration
        :type iteration: str
        """
        import shutil

        # If we use mono-mesh we copy the salvus opt mesh here.
        if self.comm.project.meshes == "mono-mesh":
            self.comm.salvus_mesher.write_new_opt_fields_to_simulation_mesh()
            return

        has, event_mesh = lapi.find_event_mesh(self.lasif_comm, event)

        if not has:
            raise ValueError(f"{event_mesh} does not exist")
        else:
            event_iteration_mesh = lapi.get_simulation_mesh(
                self.lasif_comm, event, iteration
            )
            if not os.path.exists(event_iteration_mesh):
                if not os.path.exists(os.path.dirname(event_iteration_mesh)):
                    os.makedirs(os.path.dirname(event_iteration_mesh))
                shutil.copy(event_mesh, event_iteration_mesh)
                event_xdmf = event_mesh[:-2] + "xdmf"
                event_iteration_xdmf = event_iteration_mesh[:-2] + "xdmf"
                shutil.copy(event_xdmf, event_iteration_xdmf)
                print(
                    f"Mesh for event: {event} has been moved to correct path for "
                    f"iteration: {iteration} and is ready for interpolation."
                )
            else:
                print(
                    f"Mesh for event: {event} already exists in the "
                    f"correct path for iteration {iteration}. "
                    f"Will not move new one."
                )

    def find_stf(self, iteration: str) -> pathlib.Path:
        """
        Get path to source time function file
        
        :param iteration: Name of iteration
        :type iteration: str
        """
        long_iter = self.lasif_comm.iterations.get_long_iteration_name(
            iteration
        )
        stfs = pathlib.Path(self.lasif_comm.project.paths["salvus_files"])
        stf = str(stfs / long_iter / "stf.h5")
        return stf

    # TODO: Write find_gradient for Pathlib
    def find_gradient(
        self,
        iteration: str,
        event: str,
        summed=False,
        smooth=False,
        inversion_grid=False,
        just_give_path=False,
    ) -> str:
        """
        Find the path to a gradient produced by an adjoint simulation.

        :param iteration: Name of iteration
        :type iteration: str
        :param event: Name of event, None if mono-batch
        :type event: str
        :param summed: Do you want it to be a sum of many gradients,
        defaults to False
        :type summed: bool
        :param smooth: Do you want the smoothed gradient, defaults to False
        :type smooth: bool
        :param inversion_grid: Do you want the gradient on inversion 
            discretization?, defaults to False
        :type inversion_grid: bool
        :param just_give_path: If True, the gradient does not have to exist,
        defaults to False
        :type just_give_path: bool
        :return: Path to a gradient
        :rtype: str
        """
        gradients = self.lasif_comm.project.paths["gradients"]
        if self.comm.project.inversion_mode == "mini-batch":
            if smooth:
                gradient = os.path.join(
                    gradients,
                    f"ITERATION_{iteration}",
                    event,
                    "smooth_gradient.h5",
                )
                if inversion_grid:
                    if self.comm.project.meshes == "mono-mesh":
                        raise InversionsonError(
                            "Inversion grid only exists for multi-mesh"
                        )
                    gradient = os.path.join(
                        gradients,
                        f"ITERATION_{iteration}",
                        event,
                        "smooth_grad_master.h5",
                    )
        elif self.comm.project.inversion_mode == "mono-batch":
            if summed:
                if smooth:
                    gradient = os.path.join(
                        gradients,
                        f"ITERATION_{iteration}",
                        "smooth_gradient.h5",
                    )
                else:
                    gradient = os.path.join(
                        gradients,
                        f"ITERATION_{iteration}",
                        "summed_gradient.h5",
                    )
            else:
                gradient = os.path.join(
                    gradients, f"ITERATION_{iteration}", event, "gradient.h5",
                )

        if not smooth and self.comm.project.inversion_mode == "mini-batch":
            if not os.path.exists(
                os.path.join(gradients, f"ITERATION_{iteration}", event)
            ):
                os.makedirs(
                    os.path.join(gradients, f"ITERATION_{iteration}", event)
                )

            gradient = os.path.join(
                gradients, f"ITERATION_{iteration}", event, "gradient.h5"
            )
        if os.path.exists(gradient):
            return gradient
        if just_give_path:
            return gradient
        else:
            raise ValueError(f"File: {gradient} does not exist.")

    def plot_iteration_events(self) -> str:
        """
        Return the path to a file containing an illustration of
        event distribution for the current iteration

        :return: Path to figure
        :rtype: str
        """
        lapi.plot_events(
            self.lasif_comm,
            type_of_plot="map",
            iteration=self.comm.project.current_iteration,
            save=True,
        )
        filename = os.path.join(
            self.lasif_root,
            "OUTPUT",
            "event_plots",
            "events",
            f"events_{self.comm.project.current_iteration}.png",
        )
        return filename

    def plot_event_misfits(
        self, event: str, iteration: str = "current"
    ) -> str:
        """
        Make a plot where stations are color coded by their respective misfits
        
        :param event: Name of event
        :type event: str
        :param iteration: Name of iteration, defaults to "current"
        :type iteration: str, optional
        :return: Path to figure
        :rtype: str
        """
        if iteration == "current":
            iteration = self.comm.project.current_iteration

        lapi.plot_station_misfits(
            self.lasif_comm, event=event, iteration=iteration, save=True,
        )
        filename = os.path.join(
            self.lasif_root,
            "OUTPUT",
            "event_plots",
            "events",
            f"misfit_{event}_{iteration}.png",
        )
        return filename

    def plot_iteration_raydensity(self) -> str:
        """
        Return the path to a file containing an illustration of
        event distribution for the current iteration

        :return: Path to figure
        :rtype: str
        """
        lapi.plot_raydensity(
            self.lasif_comm,
            iteration=self.comm.project.current_iteration,
            plot_stations=True,
            save=True,
        )
        filename = os.path.join(
            self.lasif_root,
            "OUTPUT",
            "raydensity_plots",
            f"ITERATION_{self.comm.project.current_iteration}",
            "raydensity.png",
        )
        return filename

    def get_master_model(self) -> str:
        """
        Get the path to the inversion grid used in inversion
        
        :return: Path to inversion grid
        :rtype: str
        """
        # We assume the lasif domain is the inversion grid
        path = self.lasif_comm.project.lasif_config["domain_settings"][
            "domain_file"
        ]

        return path

    def get_source(self, event_name: str) -> dict:
        """
        Get information regarding source used in simulation

        :param event_name: Name of source
        :type event_name: str
        :return: Dictionary with source information
        :rtype: dict
        """
        return lapi.get_source(
            self.lasif_comm, event_name, self.comm.project.current_iteration
        )

    def get_receivers(self, event_name: str) -> dict:
        """
        Locate receivers and get them in a format that salvus flow
        can use

        :param event_name: Name of event
        :type event_name: str
        :return: A list of receiver dictionaries
        :rtype: dict
        """
        return lapi.get_receivers(self.lasif_comm, event_name)

    def get_simulation_mesh(self, event_name: str, iteration="current") -> str:
        """
        Get path to correct simulation mesh for a simulation

        :param event_name: Name of event
        :type event_name: str
        :return: Path to a mesh
        :rtype: str
        """
        if iteration == "current":
            iteration = self.comm.project.current_iteration
        if self.comm.project.meshes == "multi-mesh":
            return lapi.get_simulation_mesh(
                self.lasif_comm, event_name, iteration,
            )
        else:
            # return self.lasif_comm.project.lasif_config["domain_settings"][
            #     "domain_file"
            # ]
            if "validation" in iteration:
                iteration = iteration[11:]
            return os.path.join(
                self.comm.project.lasif_root,
                "MODELS",
                f"ITERATION_{iteration}",
                "mesh.h5",
            )

    def calculate_station_weights(self, event: str):
        """
        Calculate station weights to reduce the effect of data coverage

        :param event: Name of event
        :type event: str
        """
        # Name weight set after event to know it
        weight_set_name = event
        # If set exists, we don't recalculate it
        if self.lasif_comm.weights.has_weight_set(weight_set_name):
            print(f"Weight set already exists for event {event}")
            return

        lapi.compute_station_weights(
            self.lasif_comm, weight_set=event, events=[event]
        )

    def misfit_quantification(
        self, event: str, mpi=False, n=4, validation=False, window_set=None
    ):
        """
        Quantify misfit and calculate adjoint sources.

        :param event: Name of event
        :type event: str
        :param mpi: If you want to run with MPI, default True
        :type mpi: bool
        :param n: How many ranks to run on
        :type n: int
        :param validation: Whether this is for a validation set, default False
        :type validation: bool, optional
        :param window_set: Name of a window set, if None will select a logical
            one, default None
        :type window: str, optional
        """

        iteration = self.comm.project.current_iteration
        if window_set is None:
            if self.comm.project.inversion_mode == "mini-batch":
                window_set = iteration + "_" + event
            else:
                window_set = event
        # Check if adjoint sources exist:
        adjoint_path = os.path.join(
            self.lasif_root,
            "ADJOINT_SOURCES",
            f"ITERATION_{iteration}",
            event,
            "stf.h5",
        )
        mpi = False
        if os.path.exists(adjoint_path) and not validation:
            print(f"Adjoint source exists for event: {event} ")
            print(
                "Will not be recalculated. If you want them "
                f"calculated, delete file: {adjoint_path}"
            )
        elif mpi:
            from inversionson.utils import double_fork

            double_fork()
            os.chdir(self.comm.project.lasif_root)
            command = f"/home/solvi/miniconda3/envs/lasif/bin/mpirun -n {n} lasif calculate_adjoint_sources "
            command += f"{iteration} "
            command += f"{window_set} {event} --weight_set {event}"
            # process = subprocess.Popen(
            #     command, shell=True, stdout=subprocess.PIPE, bufsize=1
            # )
            os.system(command)
            # for line in process.stdout:
            #     print(line, end="\n", flush=True)
            # process.wait()
            # print(process.returncode)

            os.chdir(self.comm.project.inversion_root)
            double_fork()

        else:
            lapi.calculate_adjoint_sources_multiprocessing(
                self.lasif_comm,
                iteration=iteration,
                window_set=window_set,
                weight_set=event,
                events=[event],
<<<<<<< HEAD
                num_processes=12,
=======
                num_processes=4,
>>>>>>> a9bcb29f
            )

        if validation:  # We just return some random value as it is not used
            return 1.1
        # See if misfit has already been written into iteration toml
        if self.comm.project.misfits[event] == 0.0 and not validation:
            misfit_toml_path = (
                self.lasif_comm.project.paths["iterations"]
                / f"ITERATION_{iteration}"
                / "misfits.toml"
            )
            misfit = toml.load(misfit_toml_path)[event]["event_misfit"]
            # misfit = self.lasif_comm.adj_sources.get_misfit_for_event(
            #     event=event, weight_set_name=event, iteration=iteration
            # )
        else:
            misfit = self.comm.project.misfits[event]
            print(f"Misfit for {event} has already been computed. ")
            print(
                "If you want it recomputed, change it to 0.0 in the iteration "
                "toml file"
            )
        return misfit

    def get_adjoint_source_file(self, event: str, iteration: str) -> str:
        """
        Find the path to the correct asdf file containing the adjoint sources

        :param event: Name of event
        :type event: str
        :param iteration: Name of iteration
        :type iteration: str
        :return: Path to adjoint source file
        :rtype: str
        """
        adjoint_filename = "stf.h5"
        adj_sources = self.lasif_comm.project.paths["adjoint_sources"]
        it_name = self.lasif_comm.iterations.get_long_iteration_name(iteration)
        return os.path.join(adj_sources, it_name, event, adjoint_filename)

    def write_misfit(self, events=None, details=None):  # Not used currently
        """
        Write the iteration's misfit into a toml file.
        TODO: I might want to add this to make it do more statistics
        """
        print("Writing Misfit")
        iteration = self.comm.project.current_iteration
        misfit_path = os.path.join(
            self.lasif_root,
            "ITERATIONS",
            f"ITERATION_{iteration}",
            "misfits.toml",
        )
        if os.path.exists(misfit_path):
            if details and "compute additional" in details:
                # Reason for this that I have to append to path in this
                # specific case.
                print("Misfit file exists, will append additional events")
                # Need to see if the misfit is already in there or not
                misfits = toml.load(misfit_path)
                append = False
                for event in events:
                    if event in misfits.keys():
                        if misfits[event]["event_misfit"] == 0.0:
                            append = True
                    else:
                        append = True
                if not append:
                    print(
                        "Misfit already exists. If you want it rewritten, "
                        "delete the misfit toml in the lasif_project"
                    )
                    return
                print("Misfit file exists, will append additional events")
            else:
                print(
                    "Misfit already exists. If you want it rewritten, "
                    "delete the misfit toml in the lasif_project"
                )
                return
        lapi.write_misfit(self.lasif_comm, iteration=iteration, events=events)

    def _already_processed(self, event: str) -> bool:
        """
        Looks for processed data for a certain event

        :param event: Name of event
        :type event: str
        :return: True/False regarding the alreadyness of the processed data.
        :rtype: bool
        """
        low_period = self.comm.project.min_period
        high_period = self.comm.project.max_period
        processed_filename = (
            "preprocessed_"
            + str(int(low_period))
            + "s_to_"
            + str(int(high_period))
            + "s.h5"
        )
        processed_data_folder = self.lasif_comm.project.paths[
            "preproc_eq_data"
        ]

        return os.path.exists(
            os.path.join(processed_data_folder, event, processed_filename)
        )

    def process_data(self, event: str):
        """
        Process the data for the periods specified in Lasif project.

        :param event: Name of event to be processed
        :type event: str
        """
        if self._already_processed(event):
            return

        lapi.process_data(self.lasif_comm, events=[event])

    def select_windows(
        self,
        window_set_name: str,
        event: str,
        mpi=False,
        n=4,
        validation=False,
    ):
        """
        Select window for a certain event in an iteration.

        :param window_set_name: Name of window set
        :type window_set_name: str
        :param event: Name of event to pick windows on
        :type event: str
        :param mpi: Switch on/off for running with MPI
        :type mpi: bool
        :param n: How many ranks to use
        :type n: int
        """
        # Check if window set exists:
        from inversionson.utils import double_fork

        path = os.path.join(
            self.lasif_root, "SETS", "WINDOWS", f"{window_set_name}.sqlite"
        )
        # Need to tackle this differently for mono-batch
        if os.path.exists(path) and not validation:
            print(f"Window set for event {event} exists.")
            return
        mpi = False
        if mpi:
            double_fork()
            os.chdir(self.comm.project.lasif_root)
            command = f"/home/solvi/miniconda3/envs/lasif/bin/mpirun -n {n} lasif select_windows "
            command += f"{self.comm.project.current_iteration} "
            command += f"{window_set_name} {event}"
            # process = subprocess.Popen(
            #     command,
            #     shell=True,
            #     stdout=subprocess.PIPE,
            #     bufsize=1,
            #     stderr=subprocess.PIPE,
            # )
            os.system(command)
            # print("Running the window selection")
            # # for line in process.stdout:
            # #     print(line, end=" \n", flush=True)
            # print("\n\n Error messages: \n\n")
            # for line in process.stderr:
            #     print(line, end=" \n", flush=True)
            # # process.wait()
            # print(process.returncode)
            # if process.returncode != 0:
            #     raise InversionsonError("Window selection ended weirdly")
            os.chdir(self.comm.project.inversion_root)
            double_fork()
            # sys.exit("Did that work?")
        else:
            lapi.select_windows_multiprocessing(
                self.lasif_comm,
                iteration=self.comm.project.current_iteration,
                window_set=window_set_name,
                events=[event],
<<<<<<< HEAD
                num_processes=12,
=======
                num_processes=4,
>>>>>>> a9bcb29f
            )

    def find_seismograms(self, event: str, iteration: str) -> str:
        """
        Find path to seismograms

        :param event: Name of event
        :type event: str
        :param iteration: Name of iteration
        :type iteration: str
        :return: str
        """
        if not iteration.startswith("ITERATION_"):
            iteration = f"ITERATION_{iteration}"

        event_folder = os.path.join(
            self.lasif_root, "SYNTHETICS", "EARTHQUAKES", iteration, event
        )
        if not os.path.exists(event_folder):
            os.mkdir(event_folder)

        return os.path.join(event_folder, "receivers.h5")

    def get_list_of_iterations(
        self, include_validation=False, only_validation=False
    ) -> list:
        """
        Filter the list of iterations
        
        :return: List of validation iterations
        :rtype: list
        """
        iterations = lapi.list_iterations(self.lasif_comm, output=True)
        if only_validation:
            return [x for x in iterations if "validation" in x]
        if not include_validation:
            return [x for x in iterations if "validation" not in x]
        return iterations

    def get_validation_iteration_numbers(self) -> dict:
        """
        List lasif iterations, give dict of them with numbers as keys
        
        :return: [description]
        :rtype: dict
        """
        iterations = self.get_list_of_iterations(only_validation=True)
        iteration_dict = {}
        for iteration in iterations:
            strip_validation = iteration[11:]
            if strip_validation == "it0000_model":
                iteration_dict[-1] = iteration
            else:
                iteration_dict[int(strip_validation[2:6])] = iteration

        return iteration_dict<|MERGE_RESOLUTION|>--- conflicted
+++ resolved
@@ -135,7 +135,9 @@
         else:
             batch = existing
             if len(blocked_events) == 0:
-                n_random_events = int(np.floor(self.comm.project.random_event_fraction * count))
+                n_random_events = int(
+                    np.floor(self.comm.project.random_event_fraction * count)
+                )
                 rand_batch = self.comm.minibatch.get_random_event(
                     n=self.comm.project.n_random_events_picked,
                     existing=existing,
@@ -578,11 +580,7 @@
                 window_set=window_set,
                 weight_set=event,
                 events=[event],
-<<<<<<< HEAD
-                num_processes=12,
-=======
-                num_processes=4,
->>>>>>> a9bcb29f
+                num_processes=8,
             )
 
         if validation:  # We just return some random value as it is not used
@@ -767,11 +765,7 @@
                 iteration=self.comm.project.current_iteration,
                 window_set=window_set_name,
                 events=[event],
-<<<<<<< HEAD
                 num_processes=12,
-=======
-                num_processes=4,
->>>>>>> a9bcb29f
             )
 
     def find_seismograms(self, event: str, iteration: str) -> str:
