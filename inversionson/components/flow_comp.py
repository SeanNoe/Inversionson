--- conflicted
+++ resolved
@@ -623,7 +623,6 @@
             hpc_cluster.remote_get(remotepath=remote_dict, localpath=destination)
 
         sim_dict = toml.load(destination)
-<<<<<<< HEAD
 
         if self.comm.project.meshes == "multi_mesh":
             already_interpolated = True
@@ -640,8 +639,6 @@
             already_interpolated=already_interpolated,
         )
 
-=======
->>>>>>> 4ef8e26f
         local_dummy_mesh = self.comm.lasif.lasif_comm.project.lasif_config[
             "domain_settings"
         ]["domain_file"]
@@ -649,7 +646,6 @@
             sim_dict["domain"][key]["filename"] = local_dummy_mesh
 
         w = simulation.Waveform().from_dict(sim_dict)
-
 
         return w
 
